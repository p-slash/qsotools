--- conflicted
+++ resolved
@@ -1,14 +1,10 @@
 import numpy as np
 import warnings
 from scipy.optimize import curve_fit, OptimizeWarning
-<<<<<<< HEAD
-from scipy.integrate import trapz as scipy_trapz
-from scipy.interpolate import interp2d as scipy_interp2d
-=======
 from scipy.special import erf
-from scipy.interpolate import RectBivariateSpline
+from scipy.interpolate import RectBivariateSpline, RegularGridInterpolator
 from numba import jit
->>>>>>> e217fc8a
+
 
 warnings.simplefilter("error", OptimizeWarning)
 
@@ -291,7 +287,7 @@
 
     return err2_lya
 
-<<<<<<< HEAD
+
 # Assumes qso only has Lya region
 def getLyaCovariance(qso, finecoeff=3, Nzinterp=5):
     R_kms = LIGHT_SPEED / qso.specres / ONE_SIGMA_2_FWHM
@@ -314,7 +310,7 @@
         xi_v = np.fft.irfft(p1d_k) / dvfine
         xi_v_z[i] = xi_v[:Nfine]
 
-    xivz = scipy_interp2d(vfine_arr, zinp_arr, xi_v_z, copy=False)
+    xivz = RegularGridInterpolator((vfine_arr, zinp_arr), xi_v_z, copy=False)
 
     covariance = np.zeros((qso.size, qso.size))
 
@@ -322,12 +318,12 @@
         for j in range(qso.size):
             zij = np.sqrt((1+z[i])*(1+z[j]))-1
             vij = LIGHT_SPEED * np.abs(np.log(qso.wave[j]/qso.wave[i]))
-            covariance[i][j] = xivz(vij, zij) * meanFluxFG08(z[i]) * meanFluxFG08(z[j])
+            covariance[i][j] = xivz((vij, zij)) * meanFluxFG08(z[i]) * meanFluxFG08(z[j])
     
     covariance += np.diag(qso.error**2)
 
     return covariance
-=======
+
 
 def getLyaCorrFn(z, dlambda, log2ngrid=17, kms_grid=1., on_flux=True):
     """ Obtain RectBivariateSpline that you can call as xi1d(z, v).
@@ -374,7 +370,6 @@
 
     return RectBivariateSpline(z, v_values, xi1d, kx=1, ky=1)
 
->>>>>>> e217fc8a
 
 # -----------------------------------------------------
 # DLA begins
