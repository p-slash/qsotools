from pkg_resources import resource_filename

import fitsio
import numpy as np
from scipy.stats     import binned_statistic
from scipy.integrate import quad as scipy_quad
from scipy.stats     import norm as scipy_normal_stat
<<<<<<< HEAD
from scipy.special   import lambertw as scipy_lambertw
=======
from scipy.special   import erfcinv, lambertw as scipy_lambertw
from scipy.interpolate import interp1d as scipy_interp1d, PchipInterpolator
from astropy.cosmology import Planck18
>>>>>>> e217fc8a

from qsotools import specops
import qsotools.fiducial as fid

# Power spectrum functions
# ----------------------------
def lognGeneratingPower(k):
    n     = 0.5
    alpha = 0.26
    gamma = 1.8

    k_0 = 0.001
    k_1 = 0.04

    q0 = k / k_0 + 1e-10

    result = np.power(q0, n - alpha * np.log(q0)) / (1. + np.power(k/k_1, gamma))

    return result

def xi_g_v_fn(v):
    if not isinstance(v, np.ndarray):
        v = np.array(v, dtype=np.double)

    result = np.zeros_like(v)
    
    for i, vv in enumerate(v):
        result[i] = scipy_quad(lognGeneratingPower, 0, np.inf, weight='cos', wvar=vv)[0] / np.pi
    
    return result

# ----------------------------

# Variance of the Gaussian field
sigma2 = scipy_quad(lognGeneratingPower, 0, np.inf, limit=100000)[0]/np.pi

# Time evolution applied on the Gaussian field
def a2_z(zp):
    return 58.6 * np.power((1. + zp) / 4., -2.82)

# Time evolution applied on the optical depth
def t_of_z(zp):
    return 0.55 * np.power((1. + zp) / 4., 5.1)
# Define x(z)
def x_of_z(zp, var_gauss=sigma2):
    return t_of_z(zp) * np.exp(- a2_z(zp) * var_gauss)

def Flux_d_z(delta_g, z):
    return np.exp(-x_of_z(z) * np.exp(2 * np.sqrt(a2_z(z)) * delta_g))

def lognMeanFluxSaddle(z):
    sigma2z = a2_z(z) * sigma2
    tempxz = t_of_z(z) * np.exp(-sigma2z)

    d_s = - scipy_lambertw(4*sigma2z*tempxz).real / 2
    
    return np.exp(d_s * (1-d_s) / 2 / sigma2z) / np.sqrt(1 - 2*d_s)

def lognMeanFlux0(z):
    tempxz = x_of_z(z)
    y_of_z = 4 * a2_z(z) * sigma2 * tempxz

    return np.exp(- tempxz * (2 + y_of_z) / (2 + 2*y_of_z)) / np.sqrt(1 + y_of_z)

# Precompute Gauss-Hermite numbers
gausshermite_xi_deg25, gausshermite_wi_deg25 = np.polynomial.hermite.hermgauss(25)
# Assume z is 1d array
def lognMeanFluxGH(z):
    XIXI, ZZ = np.meshgrid(gausshermite_xi_deg25, z)

    Y = Flux_d_z(XIXI*np.sqrt(2*sigma2), ZZ)
    result = np.dot(Y, gausshermite_wi_deg25)

    return result / np.sqrt(np.pi)

def lognVarianceFluxGH(z):
    XIXI, ZZ = np.meshgrid(gausshermite_xi_deg25, z)

    Y = Flux_d_z(XIXI*np.sqrt(2*sigma2), ZZ)
    F2_mean = np.dot(Y**2, gausshermite_wi_deg25) / np.sqrt(np.pi)
    F_mean  = np.dot(Y, gausshermite_wi_deg25) / np.sqrt(np.pi)

    return F2_mean - F_mean**2 

# z is 1d array or list
def lognPowerSpGH(z, numvpoints=2**18, dv=1., corr=False):
    if isinstance(z, float):
        z = np.array([z]) 
    # Set up k array
    k_arr  = 2. * np.pi * np.fft.rfftfreq(numvpoints, d=dv)

    # Compute correlation function for the underlying Gaussian fiels
    xi_gaus_v = np.fft.irfft(lognGeneratingPower(k_arr)).real / dv #[:int(numvpoints/2)]
    sigma2    = xi_gaus_v[0]
    xi_sine   = xi_gaus_v/sigma2
    xi_sine[xi_sine>1] = 1.
    xi_cosine = np.sqrt(1 - xi_sine**2)
    XI_VEC    = np.array([xi_sine, xi_cosine]).transpose()

    # Set up Gauss-Hermite quadrature
    YY1, YY2 = np.meshgrid(gausshermite_xi_deg25, gausshermite_xi_deg25, indexing='ij')
    WW1, WW2 = np.meshgrid(gausshermite_wi_deg25, gausshermite_wi_deg25, indexing='ij')
    YY2_XI_VEC_WEIGHTED = np.dot(XI_VEC, np.array([YY1, YY2]).transpose(1,0,2))
    
    if corr:
        corr_results_arr = np.zeros((z.size, numvpoints))
    else:
        power_results_arr = np.zeros((z.size, k_arr.size))
    # Redshift dependent 
    for zi, zr in enumerate(z):
        mean_flux_z = lognMeanFluxGH(zr)
        sigmaz = np.sqrt(a2_z(zr) * sigma2)
        tempxz = x_of_z(zr)
        delta1 = YY1 * sigmaz * 2 * np.sqrt(2)
        delta2 = YY2_XI_VEC_WEIGHTED * sigmaz * 2 * np.sqrt(2)

        fofdeltag = lambda delta_g: np.exp(-tempxz * np.exp(delta_g))
        F1 = fofdeltag(delta1)
        F2 = fofdeltag(delta2)
        D1 = F1/mean_flux_z-1
        D2 = F2/mean_flux_z-1
        tempfunc = WW1*WW2*D1*D2

        xi_ln_f = np.transpose(np.sum(tempfunc, axis=(1,2)) / np.pi)
        if corr:
            corr_results_arr[zi] = xi_ln_f
        else:
            power_results_arr[zi] = np.fft.rfft(xi_ln_f).real * dv
    
    if corr:
        return np.arange(numvpoints) * dv, corr_results_arr
    else:
        return k_arr, power_results_arr

def lognNoisePowerSp(err_flux, z, dv):
    rs = err_flux / lognMeanFluxGH(z) * dv
    return rs**2

def genContinuumError(wave, se0, se1):
    lnwave = np.log(wave)
    slope  = (lnwave - lnwave[0]) / (lnwave[-1] - lnwave[0])

    return se0 + se1 * slope

class RedshiftGenerator(object):
    """Quasar RedshiftGenerator. CDF can be read from file or 
    analytically calculated. Rescales CDF wrt zmin and zmax if 
    they are within the boundary.
    """
    def _getAnalytic(self, npoints=250):
        norm = fid.cdf_zqso_unnorm(self.zmin, self.zmax)

        self.zcdf = np.linspace(self.zmin, self.zmax, npoints)
        self.cdf  = fid.cdf_zqso_unnorm(self.zmin, self.zcdf)/norm

        return scipy_interp1d(self.cdf, self.zcdf)

    def _getFromFile(self, npoints=250):
        cdf, zcdf = np.genfromtxt(self.invcdf_file, unpack=True)
        cdf_interp = scipy_interp1d(zcdf, cdf)

        cdf1 = cdf[0]
        cdf2 = cdf[-1]

        if self.zmin > zcdf[0]:
            cdf1 = cdf_interp(self.zmin)
        else:
            self.zmin = zcdf[0]

        if self.zmax < zcdf[-1]:
            cdf2 = cdf_interp(self.zmax)
        else:
            self.zmax = zcdf[-1]

        norm = cdf2 - cdf1
        self.zcdf = np.linspace(self.zmin, self.zmax, npoints)
        self.cdf  = (cdf_interp(self.zcdf)-cdf1)/norm

        return scipy_interp1d(self.cdf, self.zcdf)

    def __init__(self, invcdf_file, zmin, zmax, use_analytic):
        self.invcdf_file = invcdf_file
        self.zmin = zmin
        self.zmax = zmax
        self.use_analytic = use_analytic

        if use_analytic:
            self.inv_cdf_interp = self._getAnalytic()
        else:
            self.inv_cdf_interp = self._getFromFile()

    def generate(self, RNST, nmocks):
        return self.inv_cdf_interp(RNST.uniform(size=nmocks))


class DLASampler():
    """ DLA sampling class.

    The DLA model is based on the column density distribution in
    fN_spline_z24.fits.gz file in pyigm, which is based on the paper cited in
    the README file. It is a smooth function, fitted to many observations. The
    redshift evolution of f(N) is (1 + z)^1.5 at pivot redshift of 2.4.
    However, we are extending well beyond the confidence interval of the said
    work.

    This class has an internal wide pixel size ``wide_pix`` in kms. It works on
    Gaussian random fields and resamples them onto this velocity spacing. This
    makes the inverse CDF easier to calculate, which is just an inverse erfc.
    When working on raw fields, DLAs were popuplated right next to each other.
    This is due to small-scale clustering. After trying different methods, I
    settled on resampling the input Gaussian field, which reduced the excess
    clustering of DLAs.

    Other methods tested:
    - Optical depth mapping on the resampled (0.2 A) skewers. The PDF turns
    out non-trivial when smoothed; and you can't control excess clustering.
    - Smoothing the Gaussian field. Without resampling, the excess clustering
    persists.

    How to use this class:
    - Initialize it at the top of your program, e.g. in main function.
    - Pass a copy of this instance to other functions and objects.
    - Then you only need to call :meth:`insert_random_dlas` to obtain a
    random DLA data array.
    """
    @staticmethod
    def convX2z(z, Om0=0.315):
        """ Conversion from X to z """
        Ez = np.sqrt((1 - Om0) + Om0 * (1 + z)**3)
        return (1 + z)**2 / Ez

    @staticmethod
    def fn_z_evo(z, zpivot=2.4, gamma_l=1.5):
        """ Redshift evolution of f(N, X)"""
        return ((1 + z) / (1 + zpivot))**gamma_l

    def __init__(
            self, wide_pix=2**10., nmin=19., nmax=23.,
            zmin=0, zmax=20., nzbins=5000
    ):
        self.nmin = nmin
        self.nmax = nmax

        self.wide_pix = None
        self.sigma_scale = None
        self.set_var_gauss(wide_pix)

        self._zbins = np.linspace(zmin, zmax, nzbins)

        fname_fn = resource_filename(
            'qsotools', 'tables/fN_spline_z24.fits.gz')

        with fitsio.FITS(fname_fn) as f:
            data = f[1].read()[0]
            self._log10N = data['LGN']
            self._fN_24 = data['FN']

        self._fnhi_interp = PchipInterpolator(self._log10N, self._fN_24)

        self._num_interp = None
        self.set_num_interp(nmin, nmax)

        # self._tau_c_interpolator = None
        # self._inv_cdf_interpolator = None
        # self.set_tau_c_interp(
        #     nmin, nmax, ntau_points,
        #     zbins=self._zbins)
        self.set_logn_invcdf(nmin, nmax)

    def set_var_gauss(self, wide_pix):
        lnkbins = np.linspace(-11, 6, 40000)
        kbins = np.exp(lnkbins)
        window = np.sinc(kbins * wide_pix / 2 / np.pi)**2
        ps = lognGeneratingPower(kbins) * window * kbins
        var_gauss = np.trapz(ps, x=lnkbins) / np.pi

        self.wide_pix = wide_pix
        self.sigma_scale = np.sqrt(2 * var_gauss)

    def calc_num_systems_per_pixel(self, z, nmin=19., nmax=23., nnhibins=1000):
        lgn = np.linspace(nmin, nmax, nnhibins)
        fn = self._fnhi_interp(lgn)

        integral_fN_at_z24 = np.trapz(10**(lgn + fn), x=lgn) * np.log(10)

        fN_z_evo = DLASampler.fn_z_evo(z)
        x2z = DLASampler.convX2z(z) * (1 + z) / fid.LIGHT_SPEED

        return  integral_fN_at_z24 * fN_z_evo * x2z * self.wide_pix

    def set_num_interp(self, nmin=19., nmax=23.):
        nums = self.calc_num_systems_per_pixel(self._zbins, nmin, nmax)
        self._num_interp = scipy_interp1d(self._zbins, nums, bounds_error=True)

    def interp_num_systems_per_pixel(self, z):
        if self._num_interp is None:
            raise Exception("Error: set_num_interp first")

        return self._num_interp(z)

    def delta_g_c(self, z):
        numsys = self.interp_num_systems_per_pixel(z)
        dgc = erfcinv(2 * numsys) * self.sigma_scale
        return dgc

    def set_logn_invcdf(self, nmin=19., nmax=23., nnhibins=1000):
        lgn = np.linspace(nmin, nmax, nnhibins)
        fn = self._fnhi_interp(lgn)

        integrand = 10**(lgn + fn)
        dlgn = (lgn[1] - lgn[0]) * np.log(10)

        cdf = np.cumsum(integrand) * dlgn
        cdf -= cdf[0]
        cdf /= cdf[-1]

        self._inv_cdf_interpolator = scipy_interp1d(
            cdf, lgn, bounds_error=True)

    def set_tau_c_interp(
            self, nmin=19., nmax=23., ntau_points=1000000,
            zbins=np.linspace(1.8, 6.0, 60), dpixelA=None
    ):
        """ DEPRECATED!
        This interpolator matches CDF of tau to number of systems per
        pixel. However, it is invalid when skewers are downsampled as tau PDF
        does not hold.
        """
        if dpixelA is not None:
            self.dpixelA = dpixelA

        tau_c = np.empty_like(zbins)
        tau_data = np.empty((zbins.size, 3, ntau_points))

        for iz, z in enumerate(zbins):
            tau_edges, tau_centers, pdf = LyaMocks.pdf_tau(
                z, npoints=ntau_points)

            tau_data[iz][0] = tau_centers
            tau_data[iz][1] = pdf
            np.cumsum(pdf * np.diff(tau_edges), out=tau_data[iz][2])

        nsys = self.num_systems_per_pixel_z(zbins, nmin, nmax)

        for iz in range(zbins.size):
            itau = np.searchsorted(tau_data[iz, 2, :], 1 - nsys[iz])
            tau_c[iz] = tau_data[iz, 0, itau]

        self._tau_c_interpolator = scipy_interp1d(zbins, tau_c)

    def tau_c(self, z):
        if self._tau_c_interpolator is None:
            raise Exception("Error: set_tau_c_interp first")

        return self._tau_c_interpolator(z)

    def get_random_NHi(self, ndlas, RNST):
        u = RNST.uniform(0, 1, ndlas)
        NHi = self._inv_cdf_interpolator(u)

        return NHi

    def insert_random_dlas(self, zgrid, delta_gs, mockids, RNST):
        """ Insert random DLAs into skewers

        ``delta_gs`` are resampled onto ``wide_pix`` sized pixels before DLA
        matching.

        Args:
            zgrid (ndarray): Redshift array in the fine grid of LyaMocks
            delta_gs (ndarray): Nmocks x zgrid.size array of the Gaussian
                field of LyaMocks. Internal smoothing is applied.
            mockids (ndarray): Array of integers for MOCKID of each skewer.
            RNST (random state): Initialized random state.

        Returns:
            data_dlas (ndarray): With columns 'Z_DLA_NO_RSD', 'Z_DLA_RSD',
                'N_HI_DLA', 'MOCKID' and 'DLAID'. There is no RSD, so both
                redshifts are exactly equal. 'DLAID' is a hash of two digits
                attached to 'MOCKID'.
        """
        dvkms = fid.LIGHT_SPEED * np.log((1 + zgrid[1]) / (1 + zgrid[0]))
        m = np.round(self.wide_pix / dvkms).astype(int)
        newsize = zgrid.size // m

        def _downsample(x):
            return x[:newsize * m].reshape(newsize, m).mean(axis=1)

        refac_z = _downsample(zgrid)
        dgc = self.delta_g_c(refac_z)

        list_of_dlas = []
        total_dlas = 0
        for jj in range(mockids.size):
            w = _downsample(delta_gs[jj]) >= dgc
            num_dlas = w.sum()

            z_dlas = refac_z[w]
            Nhi_dlas = self.get_random_NHi(num_dlas, RNST)
            id_dlas = np.array([
                hash(f"{mockids[jj]:020d}{x:02d}") for x in np.arange(num_dlas)
            ], dtype=int)

            list_of_dlas.append((mockids[jj], id_dlas, z_dlas, Nhi_dlas))
            total_dlas += num_dlas

        dtype = [
            ('Z_DLA_NO_RSD', 'f8'), ('Z_DLA_RSD', 'f8'), ('N_HI_DLA', 'f8'),
            ('MOCKID', 'i8'), ('DLAID', 'i8')]

        data_dlas = np.empty(total_dlas, dtype=dtype)
        jj = 0
        for item in list_of_dlas:
            mockid, id_dlas, z_dlas, Nhi_dlas = item
            num_dlas = id_dlas.size
            data_slice = data_dlas[jj:jj + num_dlas]

            data_slice['Z_DLA_NO_RSD'] = z_dlas
            data_slice['Z_DLA_RSD'] = z_dlas
            data_slice['N_HI_DLA'] = Nhi_dlas
            data_slice['MOCKID'] = mockid
            data_slice['DLAID'] = id_dlas
            jj += num_dlas

        return data_dlas

    @property
    def log10N(self):
        return self._log10N

    @property
    def fN(self):
        return self._fN_24
        
class LyaMocks():
    """
    Generates lognormal mocks with a power spectrum similar to Lya 1D power
    spectrum up to small scales ~0.0003-0.2 s/km.

    Parameters
    ----------
    SEED : int
        Seed to generate random numbers.
    N_CELLS : int
        Number of pixels or cells. Default is 2**16 = 65536.
    DV_KMS  : float
        Pixel width. Default is 1.0.
    REDSHIFT_ON : Bool
        Turn on redshift evolution. Default is True.
    GAUSSIAN_MOCKS : Bool
        Generate Gaussian mocks instead of log-normal mocks. 
        Default is False, i.e. generating log-normal mocks.

    __init__(SEED, N_CELLS=65536, DV_KMS=1.0, REDSHIFT_ON=True, GAUSSIAN_MOCKS=False, USE_LOG_V=True)
        Creates a grid, equal spacing in velocity DV_KMS. Computes redshift values, 
        the power spectrum for this array.

    Attributes
    ----------
    RNST : RandomState.
        State of random generator with given SEED.
    N_CELLS : int
        Number of pixels or cells.
    DV_KMS  : float
        Pixel width.
    REDSHIFT_ON : Bool
        Turn on redshift evolution. Default is True.
    GAUSSIAN_MOCKS : Bool
        Generate Gaussian mocks instead of log-normal mocks. Default is False, 
        i.e. generating log-normal mocks.
    Z_CENTER : float
        Central redshift of the grid. Set by setCentralRedshift(Z_C).

    v_values : list
    z0_values : list
    z_values : list
    k_values : list
    evo_redshifts : list
        Hold velocity, redshift and k in Fourier space values respectively. 
        evo_redshifts holds Z_C if REDSHIFT_ON=False, z_values if True.

    delta_F : list
        The grid that eventually becomes Flux.
    power_spectrum_array : list
        Generating power spectrum is precomputed and saved on the grid.
    init_variance : float
        Variance of the initial Gaussian random field. Computed by summing up the power spectrum array.

    Methods
    -------
    createField(NMocks=1)
        Generate a Gaussian random field g(z) with power spectrum given by 
        lognGeneratingPower or fiducial.evaluatePD13W17Fit for Gaussian mocks.
        Stored in delta_F.
    setCentralRedshift(Z_C)
        Set Z_C as central redshift for the long grid (Z_CENTER). Sets up z_values, redshifts, 
        power_spectrum_array and init_variance.
    lognTransform(R_tau=None)
        Multiply the Gaussian field g(z) by a(z)=z_evolution_of_power_spectrum_sqrt(z).
        Then transforms by 
            n(z) = exp(2a(z)g(z) - a(z)**2 init_variance)
        Smoothes with a Gaussian kernel of radius R_tau if passed.
        Stored in delta_F.
    smoothGaussian(R)
        Smooth delta_F with a Gaussian kernel using FFT.
    applySpectographResolution(self, spectrograph_resolution)
        Applies spectrograph resolution as a Gaussian smoothing to delta_F. 
        Takes integer FWHM resolution.
    transformTauField()
        Transforms by tau(z) = n(z) * z_evolution_of_tau(z)
        Stored in delta_F.
    transformFlux()
        Transforms by F(z) = exp(-tau(z)). 
        Stored in delta_F.

    generateMocks(NMocks=1, spectrograph_resolution=None, R_tau=None)
        Generates NMocks mocks with R_tau in lognTransform and smoothes the flux 
        with spectrograph resolution. 
        Does not resample onto another grid.
    
    resampledMocks(self, howmany, err_per_final_pixel=0, spectrograph_resolution=None, \
        resample_dv=None, obs_wave_edges=None, delta_z=None)
        Generates howmany number of mocks.
        Resamples onto the observed grid if obs_wave_edges is given.
        Also resamples onto fixed resample_dv pixel sized grid if resample_dv is given. 
        Adds gaussian noise using per kms estimate after resampling and smoothing 
        so that s/n per pixel is known.

        Cuts delta_z chunks around central redshift.
        Returns wavelength array and list of fluxes: wave, fluxes, errors.
        
    """
    @staticmethod
    def pdf_tau(
            z=3.0, tau1=-6, tau2=3.5, npoints=1000000, var_gauss=sigma2
    ):
        tau_edges = np.logspace(tau1, tau2, npoints + 1)
        tau_centers = (tau_edges[1:] + tau_edges[:-1]) / 2

        a_z = np.sqrt(a2_z(z))
        x_z = x_of_z(z, var_gauss)
        delta_g = np.log(tau_centers / x_z) / 2 / a_z

        pdf_delta_g = (
            np.exp(- delta_g**2 / var_gauss / 2)
            / np.sqrt(2 * np.pi * var_gauss)
        )
        dtau_dDeltag = 2 * a_z * tau_centers
        pdf_tau = pdf_delta_g / dtau_dDeltag

        norm = np.trapz(pdf_tau, x=tau_centers)
        pdf_tau /= norm

        return tau_edges, tau_centers, pdf_tau

    def createField(self, NMocks=1, mockids=None):
        self.delta_F = self.RNST.standard_normal((NMocks, self.N_CELLS))

        self.delta_F  = np.fft.rfft(self.delta_F, axis=1) * self.DV_KMS
        self.delta_F *= np.sqrt( self.power_spectrum_array / self.DV_KMS )

        self.delta_F = np.fft.irfft(self.delta_F, axis=1) / self.DV_KMS
        self.pick_dla_locations(mockids)

    def pick_dla_locations(self, mockids):
        """ Use it while delta_F is in k space """
        if self.dla_sampler is None:
            self.data_dlas = None
            return None

        self.data_dlas = self.dla_sampler.insert_random_dlas(
            self.z_values, self.delta_F, mockids, self.RNST)

    def __init__(
            self, SEED, N_CELLS=65536, DV_KMS=1.0, REDSHIFT_ON=True,
            GAUSSIAN_MOCKS=False, USE_LOG_V=True, dla_sampler=None
    ):
        self.RNST           = np.random.default_rng(SEED)
        self.N_CELLS        = N_CELLS
        self.DV_KMS         = DV_KMS
        self.REDSHIFT_ON    = REDSHIFT_ON
        self.GAUSSIAN_MOCKS = GAUSSIAN_MOCKS
        self.dla_sampler = dla_sampler

        v_values  = self.DV_KMS * (np.arange(self.N_CELLS) - self.N_CELLS/2)
        self.k_values  = 2. * np.pi * np.fft.rfftfreq(self.N_CELLS, d=self.DV_KMS)

        if USE_LOG_V:
            self.z0_values = np.exp(v_values / fid.LIGHT_SPEED) - 1
        else:
            self.z0_values = (1 - v_values / 2. / fid.LIGHT_SPEED)**-2 - 1

        self.Z_CENTER = 0
        
        if self.GAUSSIAN_MOCKS:
            self.power_spectrum_array = fid.evaluatePD13W17Fit(self.k_values)
        else:
            self.power_spectrum_array = lognGeneratingPower(self.k_values)

        self.init_variance = np.trapz(
            self.power_spectrum_array, dx=self.k_values[1]) / np.pi

    def setCentralRedshift(self, Z_C):
        self.Z_CENTER = Z_C
        self.z_values = (1 + self.Z_CENTER) * (1 + self.z0_values) - 1

        if self.REDSHIFT_ON:
            self.evo_redshifts = self.z_values
        else:
            self.evo_redshifts = np.ones(self.N_CELLS) * self.Z_CENTER

    def smoothGaussian(self, R):
        if R is not None:
            k = self.k_values
            delta_k  = np.fft.rfft(self.delta_F, axis=1) * self.DV_KMS
            delta_k *= np.exp(-k*k * R*R / 2.0)

            self.delta_F = np.fft.irfft(delta_k, axis=1) / self.DV_KMS

    def applySpectographResolution(self, spectrograph_resolution):
        if spectrograph_resolution:
            self.smoothGaussian(
                fid.LIGHT_SPEED / spectrograph_resolution
                / fid.ONE_SIGMA_2_FWHM)

    def redshiftEvolutionGaussian(self):
        a_z = np.power((1 + self.evo_redshifts) / 4, fid.PDW_FIT_B / 2)
        self.delta_F *= a_z

    def lognTransform(self, R_tau=None):
        a2_z = 58.6 * np.power((1 + self.evo_redshifts) / 4, -2.82)

        self.delta_F *= np.sqrt(a2_z)
        variance      = a2_z * self.init_variance

        self.delta_F = np.exp(2 * self.delta_F - variance)

        self.smoothGaussian(R_tau)

    def transformTauField(self):
        t_z = 0.55 * np.power((1 + self.evo_redshifts) / 4, 5.1)

        self.delta_F *= t_z

    def transformFlux(self):
        self.delta_F = np.exp(-self.delta_F)

    def generateMocks(
        self, NMocks=1, spectrograph_resolution=None, R_tau=None, mockids=None
    ):
        self.createField(NMocks, mockids)

        if self.GAUSSIAN_MOCKS:
            # The fiducial power spectrum has NOT redshift evolution of fluctuations in it.
            # Multiply by (1.+z / 4)^B/2
            self.redshiftEvolutionGaussian()

            # Now add redshift evolution of the mean flux.
            self.delta_F = fid.meanFluxFG08(self.evo_redshifts) * (1 + self.delta_F)
        else:
            self.lognTransform(R_tau)
            self.transformTauField()
            self.transformFlux()

        # if add_err:
        #     # std_err = 0.1 # Average noise in KODIAQ is 0.1, see KFITS.py
        #     self.delta_F += self.generateGaussianNoise(add_err, self.delta_F)

        # Resampling reduces noise by square root. However, spectrograph smoothing
        # reduces noise in non-trivial way. Mathematically, adding noise before or after
        # should be equal anyway.
        self.applySpectographResolution(spectrograph_resolution)
    
    def generateGaussianNoise(self, std_err, arr):
        return self.RNST.normal(loc=0, scale=std_err, size=arr.shape)

    def qsoMock(self, qso, spectrograph_resolution=None, const_error=None):
        wave = fid.LYA_WAVELENGTH * (1. + self.z_values)

        self.generateMocks(spectrograph_resolution=spectrograph_resolution)
        qso.error = qso.error.reshape(1, qso.error.size)
        
        # Resample everything back to observed grid 
        # Create wavelength edges for logarithmicly spaced array from obs_wave_centers
        obs_wave_edges = specops.createEdgesFromCenters(qso.wave)
        wave, qso.flux = specops.resample(wave, self.delta_F, None, obs_wave_edges)
        obs_wave_edges = specops.createEdgesFromCenters(wave)
        qso.wave, qso.error = specops.resample(qso.wave, qso.error, None, obs_wave_edges)
        qso.size = len(qso.wave)

        # Break if observed grid does not include the wavelength range
        if qso.size == 0:
            raise ValueError("Empty grid")

        if const_error:
            qso.error = const_error * np.ones_like(qso.flux)

        qso.flux += self.generateGaussianNoise(qso.error, qso.flux)

        qso.flux = qso.flux.ravel()
        qso.error = qso.error.ravel()
        qso.specres = spectrograph_resolution

        return qso

    def resampledMocks(
            self, howmany, err_per_final_pixel=0, spectrograph_resolution=None,
            resample_dv=None, obs_wave_edges=None, delta_z=None,
            keep_empty_bins=False, mockids=None
    ):
        wave = fid.LYA_WAVELENGTH * (1. + self.z_values)

        self.generateMocks(howmany, spectrograph_resolution, mockids=mockids)
        fluxes = self.delta_F

        # Resample onto an observed grid if obs_wave_centers given
        if obs_wave_edges is not None:
            # Create wavelength edges for logarithmicly spaced array from obs_wave_centers
            # or linearly spaced array if logspacing_obswave=False
            # obs_wave_edges = specops.createEdgesFromCenters(obs_wave_centers, logspacing=logspacing_obswave)
            wave, fluxes = specops.resample(wave, fluxes, None, obs_wave_edges, keep_empty_bins)

            # Break if observed grid does not include the wavelength range
            if len(wave) == 0:
                return wave, 0, 0

        if resample_dv:
            wave, fluxes = specops.resample(wave, fluxes, None, resample_dv, keep_empty_bins)

        # Add Gaussian noise on every pixel with respect to its error
        if err_per_final_pixel:
            errors = err_per_final_pixel * np.ones_like(fluxes)
            fluxes += self.generateGaussianNoise(errors, fluxes)
        else:
            errors = np.zeros_like(fluxes)

        if delta_z:
            wave_max = fid.LYA_WAVELENGTH * (1. + self.Z_CENTER + delta_z/2.)
            wave_min = fid.LYA_WAVELENGTH * (1. + self.Z_CENTER - delta_z/2.)

            fluxes = np.array([f[(wave_min < wave) & (wave < wave_max)] for f in fluxes])
            errors = np.array([e[(wave_min < wave) & (wave < wave_max)] for e in errors])
            wave   = wave[(wave_min < wave) & (wave < wave_max)]

        return wave, fluxes, errors<|MERGE_RESOLUTION|>--- conflicted
+++ resolved
@@ -5,13 +5,10 @@
 from scipy.stats     import binned_statistic
 from scipy.integrate import quad as scipy_quad
 from scipy.stats     import norm as scipy_normal_stat
-<<<<<<< HEAD
-from scipy.special   import lambertw as scipy_lambertw
-=======
 from scipy.special   import erfcinv, lambertw as scipy_lambertw
 from scipy.interpolate import interp1d as scipy_interp1d, PchipInterpolator
 from astropy.cosmology import Planck18
->>>>>>> e217fc8a
+
 
 from qsotools import specops
 import qsotools.fiducial as fid
